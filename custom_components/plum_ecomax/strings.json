{
  "config": {
    "abort": {
      "already_configured": "[%key:common::config_flow::abort::already_configured_device%]",
      "discovery_failed": "Could not finish module discovery",
      "no_devices_found": "[%key:common::config_flow::abort::no_devices_found%]",
      "unsupported_product": "Connected device is not supported."
    },
    "error": {
      "cannot_connect": "[%key:common::config_flow::error::cannot_connect%]",
      "timeout_connect": "[%key:common::config_flow::error::timeout_connect%]",
      "unknown": "[%key:common::config_flow::error::unknown%]"
    },
    "progress": {
      "discover_modules": "Discovering modules for the {model}...",
      "identify_device": "Checking the device model..."
    },
    "step": {
      "serial": {
        "data": {
          "baudrate": "Baudrate",
          "device": "Device"
        },
        "title": "Serial settings"
      },
      "tcp": {
        "data": {
          "host": "[%key:common::config_flow::data::host%]",
          "port": "[%key:common::config_flow::data::port%]"
        },
        "title": "Network settings"
      },
      "user": {
        "menu_options": {
          "serial": "Connect via serial (RS-485)",
          "tcp": "Connect via network (TCP)"
        },
        "title": "Choose a connection type"
      }
    }
  },
  "device": {
    "circuit": {
      "name": "{device_name} Circuit {mixer_number}"
    },
    "mixer": {
      "name": "{device_name} Mixer {mixer_number}"
    },
    "thermostat": {
      "name": "{device_name} Thermostat {thermostat_number}"
    }
  },
  "entity": {
    "binary_sensor": {
      "alert": {
        "name": "Alert"
      },
      "circuit_pump": {
        "name": "Circuit pump"
      },
      "circulation_pump": {
        "name": "Circulation pump"
      },
      "connection_status": {
        "name": "Connection status"
      },
      "exhaust_fan": {
        "name": "Exhaust fan"
      },
      "fan": {
        "name": "Fan"
      },
      "feeder": {
        "name": "Feeder"
      },
      "fireplace_pump": {
        "name": "Fireplace pump"
      },
      "heating_pump": {
        "name": "Heating pump"
      },
      "lighter": {
        "name": "lighter"
      },
      "mixer_pump": {
        "name": "Mixer pump"
      },
      "solar_pump": {
        "name": "Solar pump"
      },
      "water_heater_pump": {
        "name": "Water heater pump"
      }
    },
    "button": {
      "detect_sub_devices": {
        "name": "Detect sub-devices"
      }
    },
    "climate": {
      "thermostat": {
        "name": "Thermostat",
        "state_attributes": {
          "preset_mode": {
            "state": {
              "airing": "Airing",
              "antifreeze": "Antifreeze",
              "holidays": "Holidays",
              "party": "Party",
              "schedule": "Schedule"
            }
          }
        }
      }
    },
    "number": {
<<<<<<< HEAD
      "target_heating_temp": { "name": "Target heating temperature" },
      "min_heating_temp": { "name": "Minimum heating temperature" },
      "max_heating_temp": { "name": "Maximum heating temperature" },
      "grate_mode_temp": { "name": "Grate mode temperature" },
      "fuzzy_logic_min_power": { "name": "Fuzzy logic minimum power" },
      "fuzzy_logic_max_power": { "name": "Fuzzy logic maximum power" },
      "fuel_calorific_value": { "name": "Fuel calorific value" },
      "heating_hysteresis": { "name": "Heating hysteresis" },
      "h1_hysteresis": { "name": "H1 hysteresis" },
      "h2_hysteresis": { "name": "H2 hysteresis" },
      "heating_pump_enable_temp": { "name": "Heating pump enable temperature" },
      "water_heater_hysteresis": { "name": "Water heater hysteresis" },
      "target_mixer_temp": { "name": "Target mixer temperature" },
      "min_mixer_temp": { "name": "Minimum mixer temperature" },
      "max_mixer_temp": { "name": "Maximum mixer temperature" },
      "target_circuit_temp": { "name": "Target circuit temperature" },
      "min_circuit_temp": { "name": "Minimum circuit temperature" },
      "max_circuit_temp": { "name": "Maximum circuit temperature" },
      "day_target_circuit_temp": { "name": "Day target circuit temperature" },
      "night_target_circuit_temp": { "name": "Night target circuit temperature" }
=======
      "day_target_circuit_temp": {
        "name": "Day target circuit temperature"
      },
      "fuel_calorific_value": {
        "name": "Fuel calorific value"
      },
      "fuzzy_logic_max_power": {
        "name": "Fuzzy logic maximum power"
      },
      "fuzzy_logic_min_power": {
        "name": "Fuzzy logic minimum power"
      },
      "grate_mode_temp": {
        "name": "Grate mode temperature"
      },
      "max_circuit_temp": {
        "name": "Maximum circuit temperature"
      },
      "max_heating_temp": {
        "name": "Maximum heating temperature"
      },
      "max_mixer_temp": {
        "name": "Maximum mixer temperature"
      },
      "min_circuit_temp": {
        "name": "Minimum circuit temperature"
      },
      "min_heating_temp": {
        "name": "Minimum heating temperature"
      },
      "min_mixer_temp": {
        "name": "Minimum mixer temperature"
      },
      "night_target_circuit_temp": {
        "name": "Night target circuit temperature"
      },
      "target_circuit_temp": {
        "name": "Target circuit temperature"
      },
      "target_heating_temp": {
        "name": "Target heating temperature"
      },
      "target_mixer_temp": {
        "name": "Target mixer temperature"
      }
>>>>>>> 2aa40425
    },
    "select": {
      "mixer_work_mode": {
        "name": "Work mode",
        "state": {
          "heated_floor": "Heated floor",
          "heating": "Heating",
          "off": "[%key:common::state::off%]",
          "pump_only": "Pump only"
        }
      },
      "summer_mode": {
        "name": "Summer mode",
        "state": {
          "auto": "Auto",
          "summer": "Summer",
          "winter": "Winter"
        }
      }
    },
    "sensor": {
      "ash_pan_full": {
        "name": "Ash pan full"
      },
      "boiler_load": {
        "name": "Boiler load"
      },
      "boiler_power": {
        "name": "Boiler power"
      },
      "circuit_target_temp": {
        "name": "Circuit target temperature"
      },
      "circuit_temp": {
        "name": "Circuit temperature"
      },
      "connected_modules": {
        "name": "Connected modules",
        "state_attributes": {
          "ecolambda": {
            "name": "ecoLAMBDA software version"
          },
          "ecoster": {
            "name": "ecoSTER software version"
          },
          "module_a": {
            "name": "Module A software version"
          },
          "module_b": {
            "name": "Module B software version"
          },
          "module_c": {
            "name": "Module C software version"
          },
          "panel": {
            "name": "Panel software version"
          }
        }
      },
      "ecomax_state": {
        "name": "State",
        "state": {
          "alert": "Alert",
          "burning_off": "Burning Off",
          "heating": "Heating",
          "idle": "[%key:common::state::idle%]",
          "kindling": "Kindling",
          "off": "[%key:common::state::off%]",
          "paused": "[%key:common::state::paused%]",
          "stabilization": "Stabilization",
          "standby": "[%key:common::state::standby%]",
          "unknown": "Unknown"
        },
        "state_attributes": {
          "numeric_state": {
            "name": "Numeric state"
          }
        }
      },
      "exhaust_temp": {
        "name": "Exhaust temperature"
      },
      "fan_power": {
        "name": "Fan power"
      },
      "feeder_temp": {
        "name": "Feeder temperature"
      },
      "fireplace_temp": {
        "name": "Fireplace temperature"
      },
      "flame_intensity": {
        "name": "Flame intensity"
      },
      "fuel_consumption": {
        "name": "Fuel consumption"
      },
      "fuel_level": {
        "name": "Fuel level"
      },
      "heating_target": {
        "name": "Heating target temperature"
      },
      "heating_temp": {
        "name": "Heating temperature"
      },
      "lower_buffer_temp": {
        "name": "Lower buffer temperature"
      },
      "lower_solar_temp": {
        "name": "Lower solar temperature"
      },
      "mixer_target_temp": {
        "name": "Mixer target temperature"
      },
      "mixer_temp": {
        "name": "Mixer temperature"
      },
      "mixer_valve_opening_percentage": {
        "name": "Mixer valve opening percentage"
      },
      "mixer_valve_state": {
        "name": "Mixer valve state",
        "state": {
          "closing": "Closing",
          "off": "[%key:common::state::off%]",
          "opening": "Opening",
          "unknown": "Unknown"
        }
      },
      "outside_temp": {
        "name": "Outside temperature"
      },
      "oxygen_level": {
        "name": "Oxygen level"
      },
      "return_temp": {
        "name": "Return temperature"
      },
      "service_password": {
        "name": "Service password"
      },
      "total_fuel_burned": {
        "name": "Total fuel burned",
        "state_attributes": {
          "burned_since_last_update": {
            "name": "Burned since last update, g"
          }
        }
      },
      "uid": {
        "name": "UID"
      },
      "upper_buffer_temp": {
        "name": "Upper buffer temperature"
      },
      "upper_solar_temp": {
        "name": "Upper solar temperature"
      },
      "water_heater_target": {
        "name": "Water heater target temperature"
      },
      "water_heater_temp": {
        "name": "Water heater temperature"
      }
    },
    "switch": {
      "controller_switch": {
        "name": "Controller switch"
      },
      "disable_pump_on_thermostat": {
        "name": "Disable pump on thermostat"
      },
      "enable_circuit": {
        "name": "Enable circuit"
      },
      "enable_in_summer_mode": {
        "name": "Enable in summer mode"
      },
      "fuzzy_logic_switch": {
        "name": "Fuzzy logic switch"
      },
      "heating_schedule_switch": {
        "name": "Heating schedule switch"
      },
      "water_heater_disinfection_switch": {
        "name": "Water heater disinfection switch"
      },
      "water_heater_pump_switch": {
        "name": "Water heater pump switch"
      },
      "water_heater_schedule_switch": {
        "name": "Water heater schedule switch"
      },
      "weather_control_switch": {
        "name": "Weather control switch"
      }
    },
    "water_heater": {
      "indirect_water_heater": {
        "name": "Indirect water heater"
      }
    }
  },
  "exceptions": {
    "connection_timeout": {
      "message": "Timed out while trying to connect ({connection})"
    },
    "device_not_found": {
      "message": "Requested device not found ({device})"
    },
    "device_not_ready": {
      "message": "Device not ready ({device})"
    },
    "get_parameter_timeout": {
      "message": "Request to get a parameter timed out ({parameter})"
    },
    "invalid_parameter": {
      "message": "Invalid parameter selected ({parameter})"
    },
    "invalid_parameter_value": {
      "message": "Invalid value {value} for the {parameter} parameter"
    },
    "invalid_schedule_interval": {
      "message": "Invalid interval selected for {schedule}. Got {start} to {end}."
    },
    "parameter_not_found": {
      "message": "Requested parameter not found ({parameter})"
    },
    "schedule_not_found": {
      "message": "Requested schedule not found ({schedule})"
    },
    "set_parameter_failed": {
      "message": "Request to set a parameter failed ({parameter})"
    },
    "set_parameter_timeout": {
      "message": "Request to set a parameter timed out ({parameter})"
    }
  },
  "selector": {
    "preset": {
      "options": {
        "day": "Day",
        "night": "Night"
      }
    },
    "schedule_type": {
      "options": {
        "heating": "Heating",
        "water_heater": "Water heater"
      }
    },
    "weekdays": {
      "options": {
        "friday": "Friday",
        "monday": "Monday",
        "saturday": "Saturday",
        "sunday": "Sunday",
        "thursday": "Thursday",
        "tuesday": "Tuesday",
        "wednesday": "Wednesday"
      }
    }
  },
  "services": {
    "calibrate_meter": {
      "description": "Allows to calibrate meter by pre-setting it's value.",
      "fields": {
        "value": {
          "description": "Sets meter to this value.",
          "name": "Value"
        }
      },
      "name": "Calibrate meter"
    },
    "get_parameter": {
      "description": "Gets device parameter.",
      "fields": {
        "name": {
          "description": "Name of the parameter.",
          "name": "Name"
        }
      },
      "name": "Get parameter"
    },
    "get_schedule": {
      "description": "Gets device schedule.",
      "fields": {
        "type": {
          "description": "Type of the schedule.",
          "name": "Type"
        },
        "weekdays": {
          "description": "Weekdays to get the schedule.",
          "name": "Weekdays"
        }
      },
      "name": "Get schedule"
    },
    "reset_meter": {
      "description": "Resets meter value.",
      "name": "Reset meter"
    },
    "set_parameter": {
      "description": "Sets device parameter.",
      "fields": {
        "name": {
          "description": "Name of the parameter.",
          "name": "Name"
        },
        "value": {
          "description": "A value that parameter will be set to.",
          "name": "Value"
        }
      },
      "name": "Set parameter"
    },
    "set_schedule": {
      "description": "Sets device schedule.",
      "fields": {
        "end_time": {
          "description": "Time at which scheduled state will be cleared.",
          "name": "End time"
        },
        "preset": {
          "description": "Preset at scheduled time.",
          "name": "Preset"
        },
        "start_time": {
          "description": "Time at which scheduled state will be set.",
          "name": "Start time"
        },
        "type": {
          "description": "Type of the schedule.",
          "name": "Type"
        },
        "weekdays": {
          "description": "Weekdays to set the schedule.",
          "name": "Weekdays"
        }
      },
      "name": "Set schedule"
    }
  }
}<|MERGE_RESOLUTION|>--- conflicted
+++ resolved
@@ -114,28 +114,6 @@
       }
     },
     "number": {
-<<<<<<< HEAD
-      "target_heating_temp": { "name": "Target heating temperature" },
-      "min_heating_temp": { "name": "Minimum heating temperature" },
-      "max_heating_temp": { "name": "Maximum heating temperature" },
-      "grate_mode_temp": { "name": "Grate mode temperature" },
-      "fuzzy_logic_min_power": { "name": "Fuzzy logic minimum power" },
-      "fuzzy_logic_max_power": { "name": "Fuzzy logic maximum power" },
-      "fuel_calorific_value": { "name": "Fuel calorific value" },
-      "heating_hysteresis": { "name": "Heating hysteresis" },
-      "h1_hysteresis": { "name": "H1 hysteresis" },
-      "h2_hysteresis": { "name": "H2 hysteresis" },
-      "heating_pump_enable_temp": { "name": "Heating pump enable temperature" },
-      "water_heater_hysteresis": { "name": "Water heater hysteresis" },
-      "target_mixer_temp": { "name": "Target mixer temperature" },
-      "min_mixer_temp": { "name": "Minimum mixer temperature" },
-      "max_mixer_temp": { "name": "Maximum mixer temperature" },
-      "target_circuit_temp": { "name": "Target circuit temperature" },
-      "min_circuit_temp": { "name": "Minimum circuit temperature" },
-      "max_circuit_temp": { "name": "Maximum circuit temperature" },
-      "day_target_circuit_temp": { "name": "Day target circuit temperature" },
-      "night_target_circuit_temp": { "name": "Night target circuit temperature" }
-=======
       "day_target_circuit_temp": {
         "name": "Day target circuit temperature"
       },
@@ -148,6 +126,18 @@
       "fuzzy_logic_min_power": {
         "name": "Fuzzy logic minimum power"
       },
+      "h1_hysteresis": {
+        "name": "H1 hysteresis"
+      },
+      "h2_hysteresis": {
+        "name": "H2 hysteresis"
+      },
+      "heating_hysteresis": {
+        "name": "Heating hysteresis"
+      },
+      "heating_pump_enable_temp": {
+        "name": "Heating pump enable temperature"
+      },
       "grate_mode_temp": {
         "name": "Grate mode temperature"
       },
@@ -181,7 +171,6 @@
       "target_mixer_temp": {
         "name": "Target mixer temperature"
       }
->>>>>>> 2aa40425
     },
     "select": {
       "mixer_work_mode": {
